
/**
 * This is the common logic for both the Node.js and web browser
 * implementations of `debug()`.
 */

function setup(env) {
	createDebug.debug = createDebug;
	createDebug.default = createDebug;
	createDebug.coerce = coerce;
	createDebug.disable = disable;
	createDebug.enable = enable;
	createDebug.enabled = enabled;
	createDebug.humanize = require('ms');
	createDebug.destroy = destroy;

	Object.keys(env).forEach(key => {
		createDebug[key] = env[key];
	});

	/**
	* The currently active debug mode names, and names to skip.
	*/

	createDebug.names = [];
	createDebug.skips = [];

	/**
	* Map of special "%n" handling functions, for the debug "format" argument.
	*
	* Valid key names are a single, lower or upper-case letter, i.e. "n" and "N".
	*/
	createDebug.formatters = {};

	/**
	* Map of formatting handling functions, for output formatting.
	* m and _time are special hardcoded keys.
	*/
	createDebug.outputFormatters = {};

	/**
	 * Map %m to applying formatters to arguments
	 */

	createDebug.outputFormatters.m = function (_, args) {
		args[0] = createDebug.coerce(args[0]);

		if (typeof args[0] !== 'string') {
			// Anything else let's inspect with %O
			/**
			 * Note: This only inspects the first argument,
			 * so if debug({foo: "bar"}, {foo: "bar"}) is passed
			 * only the first object will be colored by node's formatters.O
			 */
			args.unshift('%O');
		}

		// Apply any `formatters` transformations
		let index = 0;
		args[0] = args[0].replace(/%([a-zA-Z%])/g, (match, format) => {
			// If we encounter an escaped % then don't increase the array index
			if (match === '%%') {
				return match;
			}
			index++;
			const formatter = createDebug.formatters[format];
			if (typeof formatter === 'function') {
				const val = args[index];
				match = formatter.call(this, val);

				// Now we need to remove `args[index]` since it's inlined in the `format`
				args.splice(index, 1);
				index--;
			}
			return match;
		});

		return args;
	};

	/**
	 * Map %+ to humanize()'s defaults (1000ms diff => "1s")
	 */

	createDebug.outputFormatters['+'] = function () {
		return '+' + createDebug.humanize(this.diff);
	};

	/**
	 * Map %d to returning milliseconds
	 */

	createDebug.outputFormatters.d = function () {
		return '+' + this.diff + 'ms';
	};

	/**
	 * Map %n to outputting namespace prefix
	 */

	createDebug.outputFormatters.n = function () {
		return this.namespace;
	};

	/**
	 * Map %_time to handling time...?
	 */

	createDebug.outputFormatters._time = function (format) {
		// Browser doesn't have date
		return new Date().toISOString();
	};

	/**
	* Map of meta-formatters which are applied to outputFormatters
	*/
	createDebug.metaFormatters = {};

	/**
	 * Map %J* to `JSON.stringify()`
	 */

	createDebug.outputFormatters.J = function (v) {
		return JSON.stringify(v);
	};

	/**
	 * Map %c* to to `applyColor()`
	 */

	createDebug.outputFormatters.c = function (v) {
		if (this.useColors) {
			return this.applyColor(v);
		} else {
			return v;
		}
	};

	/**
	 * Map %C* to to `applyColor(arg, bold = true)` (node)
	 */

	createDebug.outputFormatters.C = function (v) {
		if (this.useColors) {
			return this.applyColor(v, true);
		} else {
			return v;
		}
	};

	/**
	* Selects a color for a debug namespace
	* @param {String} namespace The namespace string for the debug instance to be colored
	* @return {Number|String} An ANSI color code for the given namespace
	* @api private
	*/
	function selectColor(namespace) {
		let hash = 0;

		for (let i = 0; i < namespace.length; i++) {
			hash = ((hash << 5) - hash) + namespace.charCodeAt(i);
			hash |= 0; // Convert to 32bit integer
		}

		return createDebug.colors[Math.abs(hash) % createDebug.colors.length];
	}
	createDebug.selectColor = selectColor;

	/**
	* Create a debugger with the given `namespace`.
	*
	* @param {String} namespace
	* @return {Function}
	* @api public
	*/
	function createDebug(namespace) {
		let prevTime;
		let enableOverride = null;
		let namespacesCache;
		let enabledCache;

		function debug(...args) {
			// Disabled?
			if (!debug.enabled) {
				return;
			}

			const self = debug;

			// Set `diff` timestamp
			const curr = Number(new Date());
			const ms = curr - (prevTime || curr);
			self.diff = ms;
			self.prev = prevTime;
			self.curr = curr;
			prevTime = curr;

			// Apply relevant `outputFormatters` to `format`
			const reg = /%([a-zA-Z+]+|[a-zA-Z]*?\{.+\})/;
			let formattedArgs = [];
			let res;
			let outputFormat = self.format; // Make a copy of the format
			while (res = outputFormat.match(reg)) {
				let [matched, formatToken] = res;
				let formatter;
				let formatted;

				// Split out the part before the matched format token
				const split = outputFormat.slice(0, res.index);
				outputFormat = outputFormat.slice(res.index + matched.length);

				// And add it to the arguments
				if (split.length > 0) {
					formattedArgs.push(split);
				}

				const metaFormatters = [];
				// Extract metaformatters
				while (formatToken.length > 1 && !formatToken.startsWith('{')) {
					const metaFormatterToken = formatToken.slice(0, 1);
					formatToken = formatToken.slice(1);
					metaFormatters.push(createDebug.outputFormatters[metaFormatterToken]);
				}

<<<<<<< HEAD
			// Apply any `formatters` transformations
			let index = 0;
			args[0] = args[0].replace(/%([a-zA-Z%])/g, (match, format) => {
				// If we encounter an escaped % then don't increase the array index
				if (match === '%%') {
					return '%';
=======
				// Not really sure how to handle time at this point
				if (formatToken.startsWith('{')) {
					formatter = createDebug.outputFormatters._time;
				} else {
					formatter = createDebug.outputFormatters[formatToken];
>>>>>>> 8fa6444b
				}
				if (typeof formatter === 'function') {
					formatted = formatter.call(self, formatToken, args);

					// Apply metaFormatters
					metaFormatters.forEach(metaFormatter => {
						if (typeof metaFormatter === 'function') {
							formatted = metaFormatter.call(self, formatted);
						}
					});

					if (Array.isArray(formatted)) { // Intended to concatenate %m's args in the middle of the format
						formattedArgs = formattedArgs.concat(formatted);
					} else {
						formattedArgs.push(formatted);
					}
				}
			}

			const logFn = self.log || createDebug.log;
			logFn.apply(self, formattedArgs);
		}

		debug.namespace = namespace;
		debug.useColors = createDebug.useColors();
<<<<<<< HEAD
		debug.color = createDebug.selectColor(namespace);
=======
		debug.format = createDebug.getFormat() || '%{H:M-Z}%n%m%+'; // '  %n%m%+'
		debug.color = selectColor(namespace);
		debug.applyColor = createDebug.applyColor.bind(debug);
		debug.destroy = destroy;
>>>>>>> 8fa6444b
		debug.extend = extend;
		debug.destroy = createDebug.destroy; // XXX Temporary. Will be removed in the next major release.

		Object.defineProperty(debug, 'enabled', {
			enumerable: true,
			configurable: false,
			get: () => {
				if (enableOverride !== null) {
					return enableOverride;
				}
				if (namespacesCache !== createDebug.namespaces) {
					namespacesCache = createDebug.namespaces;
					enabledCache = createDebug.enabled(namespace);
				}

				return enabledCache;
			},
			set: v => {
				enableOverride = v;
			}
		});

		// Env-specific initialization logic for debug instances
		if (typeof createDebug.init === 'function') {
			createDebug.init(debug);
		}

		return debug;
	}

	function extend(namespace, delimiter) {
		const newDebug = createDebug(this.namespace + (typeof delimiter === 'undefined' ? ':' : delimiter) + namespace);
		newDebug.log = this.log;
		return newDebug;
	}

	/**
	* Enables a debug mode by namespaces. This can include modes
	* separated by a colon and wildcards.
	*
	* @param {String} namespaces
	* @api public
	*/
	function enable(namespaces) {
		createDebug.save(namespaces);
		createDebug.namespaces = namespaces;

		createDebug.names = [];
		createDebug.skips = [];

		let i;
		const split = (typeof namespaces === 'string' ? namespaces : '').split(/[\s,]+/);
		const len = split.length;

		for (i = 0; i < len; i++) {
			if (!split[i]) {
				// ignore empty strings
				continue;
			}

			namespaces = split[i].replace(/\*/g, '.*?');

			if (namespaces[0] === '-') {
				createDebug.skips.push(new RegExp('^' + namespaces.slice(1) + '$'));
			} else {
				createDebug.names.push(new RegExp('^' + namespaces + '$'));
			}
		}
	}

	/**
	* Disable debug output.
	*
	* @return {String} namespaces
	* @api public
	*/
	function disable() {
		const namespaces = [
			...createDebug.names.map(toNamespace),
			...createDebug.skips.map(toNamespace).map(namespace => '-' + namespace)
		].join(',');
		createDebug.enable('');
		return namespaces;
	}

	/**
	* Returns true if the given mode name is enabled, false otherwise.
	*
	* @param {String} name
	* @return {Boolean}
	* @api public
	*/
	function enabled(name) {
		if (name[name.length - 1] === '*') {
			return true;
		}

		let i;
		let len;

		for (i = 0, len = createDebug.skips.length; i < len; i++) {
			if (createDebug.skips[i].test(name)) {
				return false;
			}
		}

		for (i = 0, len = createDebug.names.length; i < len; i++) {
			if (createDebug.names[i].test(name)) {
				return true;
			}
		}

		return false;
	}

	/**
	* Convert regexp to namespace
	*
	* @param {RegExp} regxep
	* @return {String} namespace
	* @api private
	*/
	function toNamespace(regexp) {
		return regexp.toString()
			.substring(2, regexp.toString().length - 2)
			.replace(/\.\*\?$/, '*');
	}

	/**
	* Coerce `val`.
	*
	* @param {Mixed} val
	* @return {Mixed}
	* @api private
	*/
	function coerce(val) {
		if (val instanceof Error) {
			return val.stack || val.message;
		}
		return val;
	}

	/**
	* XXX DO NOT USE. This is a temporary stub function.
	* XXX It WILL be removed in the next major release.
	*/
	function destroy() {
		console.warn('Instance method `debug.destroy()` is deprecated and no longer does anything. It will be removed in the next major version of `debug`.');
	}

	createDebug.enable(createDebug.load());

	return createDebug;
}

module.exports = setup;<|MERGE_RESOLUTION|>--- conflicted
+++ resolved
@@ -1,49 +1,48 @@
-
 /**
  * This is the common logic for both the Node.js and web browser
  * implementations of `debug()`.
  */
 
 function setup(env) {
-	createDebug.debug = createDebug;
-	createDebug.default = createDebug;
-	createDebug.coerce = coerce;
-	createDebug.disable = disable;
-	createDebug.enable = enable;
-	createDebug.enabled = enabled;
-	createDebug.humanize = require('ms');
-	createDebug.destroy = destroy;
+	createDebug.debug = createDebug
+	createDebug.default = createDebug
+	createDebug.coerce = coerce
+	createDebug.disable = disable
+	createDebug.enable = enable
+	createDebug.enabled = enabled
+	createDebug.humanize = require('ms')
+	createDebug.destroy = destroy
 
 	Object.keys(env).forEach(key => {
-		createDebug[key] = env[key];
-	});
-
-	/**
-	* The currently active debug mode names, and names to skip.
-	*/
-
-	createDebug.names = [];
-	createDebug.skips = [];
-
-	/**
-	* Map of special "%n" handling functions, for the debug "format" argument.
-	*
-	* Valid key names are a single, lower or upper-case letter, i.e. "n" and "N".
-	*/
-	createDebug.formatters = {};
-
-	/**
-	* Map of formatting handling functions, for output formatting.
-	* m and _time are special hardcoded keys.
-	*/
-	createDebug.outputFormatters = {};
+		createDebug[key] = env[key]
+	})
+
+	/**
+	 * The currently active debug mode names, and names to skip.
+	 */
+
+	createDebug.names = []
+	createDebug.skips = []
+
+	/**
+	 * Map of special "%n" handling functions, for the debug "format" argument.
+	 *
+	 * Valid key names are a single, lower or upper-case letter, i.e. "n" and "N".
+	 */
+	createDebug.formatters = {}
+
+	/**
+	 * Map of formatting handling functions, for output formatting.
+	 * m and _time are special hardcoded keys.
+	 */
+	createDebug.outputFormatters = {}
 
 	/**
 	 * Map %m to applying formatters to arguments
 	 */
 
-	createDebug.outputFormatters.m = function (_, args) {
-		args[0] = createDebug.coerce(args[0]);
+	createDebug.outputFormatters.m = function(_, args) {
+		args[0] = createDebug.coerce(args[0])
 
 		if (typeof args[0] !== 'string') {
 			// Anything else let's inspect with %O
@@ -52,376 +51,402 @@
 			 * so if debug({foo: "bar"}, {foo: "bar"}) is passed
 			 * only the first object will be colored by node's formatters.O
 			 */
-			args.unshift('%O');
+			args.unshift('%O')
 		}
 
 		// Apply any `formatters` transformations
-		let index = 0;
+		let index = 0
 		args[0] = args[0].replace(/%([a-zA-Z%])/g, (match, format) => {
 			// If we encounter an escaped % then don't increase the array index
 			if (match === '%%') {
-				return match;
-			}
-			index++;
-			const formatter = createDebug.formatters[format];
+				return match
+			}
+			index++
+			const formatter = createDebug.formatters[format]
 			if (typeof formatter === 'function') {
-				const val = args[index];
-				match = formatter.call(this, val);
+				const val = args[index]
+				match = formatter.call(this, val)
 
 				// Now we need to remove `args[index]` since it's inlined in the `format`
-				args.splice(index, 1);
-				index--;
-			}
-			return match;
-		});
-
-		return args;
-	};
+				args.splice(index, 1)
+				index--
+			}
+			return match
+		})
+
+		return args
+	}
 
 	/**
 	 * Map %+ to humanize()'s defaults (1000ms diff => "1s")
 	 */
 
-	createDebug.outputFormatters['+'] = function () {
-		return '+' + createDebug.humanize(this.diff);
-	};
+	createDebug.outputFormatters['+'] = function() {
+		return '+' + createDebug.humanize(this.diff)
+	}
 
 	/**
 	 * Map %d to returning milliseconds
 	 */
 
-	createDebug.outputFormatters.d = function () {
-		return '+' + this.diff + 'ms';
-	};
+	createDebug.outputFormatters.d = function() {
+		return '+' + this.diff + 'ms'
+	}
 
 	/**
 	 * Map %n to outputting namespace prefix
 	 */
 
-	createDebug.outputFormatters.n = function () {
-		return this.namespace;
-	};
+	createDebug.outputFormatters.n = function() {
+		return this.namespace
+	}
 
 	/**
 	 * Map %_time to handling time...?
 	 */
 
-	createDebug.outputFormatters._time = function (format) {
+	createDebug.outputFormatters._time = function(format) {
 		// Browser doesn't have date
-		return new Date().toISOString();
-	};
-
-	/**
-	* Map of meta-formatters which are applied to outputFormatters
-	*/
-	createDebug.metaFormatters = {};
+		return new Date().toISOString()
+	}
+
+	/**
+	 * Map of meta-formatters which are applied to outputFormatters
+	 */
+	createDebug.metaFormatters = {}
 
 	/**
 	 * Map %J* to `JSON.stringify()`
 	 */
 
-	createDebug.outputFormatters.J = function (v) {
-		return JSON.stringify(v);
-	};
+	createDebug.outputFormatters.J = function(v) {
+		return JSON.stringify(v)
+	}
 
 	/**
 	 * Map %c* to to `applyColor()`
 	 */
 
-	createDebug.outputFormatters.c = function (v) {
+	createDebug.outputFormatters.c = function(v) {
 		if (this.useColors) {
-			return this.applyColor(v);
+			return this.applyColor(v)
 		} else {
-			return v;
-		}
-	};
+			return v
+		}
+	}
 
 	/**
 	 * Map %C* to to `applyColor(arg, bold = true)` (node)
 	 */
 
-	createDebug.outputFormatters.C = function (v) {
+	createDebug.outputFormatters.C = function(v) {
 		if (this.useColors) {
-			return this.applyColor(v, true);
+			return this.applyColor(v, true)
 		} else {
-			return v;
-		}
-	};
-
-	/**
-	* Selects a color for a debug namespace
-	* @param {String} namespace The namespace string for the debug instance to be colored
-	* @return {Number|String} An ANSI color code for the given namespace
-	* @api private
-	*/
+			return v
+		}
+	}
+
+	/**
+	 * Selects a color for a debug namespace
+	 * @param {String} namespace The namespace string for the debug instance to be colored
+	 * @return {Number|String} An ANSI color code for the given namespace
+	 * @api private
+	 */
 	function selectColor(namespace) {
-		let hash = 0;
+		let hash = 0
 
 		for (let i = 0; i < namespace.length; i++) {
-			hash = ((hash << 5) - hash) + namespace.charCodeAt(i);
-			hash |= 0; // Convert to 32bit integer
-		}
-
-		return createDebug.colors[Math.abs(hash) % createDebug.colors.length];
-	}
-	createDebug.selectColor = selectColor;
-
-	/**
-	* Create a debugger with the given `namespace`.
-	*
-	* @param {String} namespace
-	* @return {Function}
-	* @api public
-	*/
+			hash = (hash << 5) - hash + namespace.charCodeAt(i)
+			hash |= 0 // Convert to 32bit integer
+		}
+
+		return createDebug.colors[Math.abs(hash) % createDebug.colors.length]
+	}
+	createDebug.selectColor = selectColor
+
+	/**
+	 * Create a debugger with the given `namespace`.
+	 *
+	 * @param {String} namespace
+	 * @return {Function}
+	 * @api public
+	 */
 	function createDebug(namespace) {
-		let prevTime;
-		let enableOverride = null;
-		let namespacesCache;
-		let enabledCache;
+		let prevTime
+		let enableOverride = null
+		let namespacesCache
+		let enabledCache
 
 		function debug(...args) {
 			// Disabled?
 			if (!debug.enabled) {
-				return;
-			}
-
-			const self = debug;
+				return
+			}
+
+			const self = debug
 
 			// Set `diff` timestamp
-			const curr = Number(new Date());
-			const ms = curr - (prevTime || curr);
-			self.diff = ms;
-			self.prev = prevTime;
-			self.curr = curr;
-			prevTime = curr;
+			const curr = Number(new Date())
+			const ms = curr - (prevTime || curr)
+			self.diff = ms
+			self.prev = prevTime
+			self.curr = curr
+			prevTime = curr
 
 			// Apply relevant `outputFormatters` to `format`
-			const reg = /%([a-zA-Z+]+|[a-zA-Z]*?\{.+\})/;
-			let formattedArgs = [];
-			let res;
-			let outputFormat = self.format; // Make a copy of the format
-			while (res = outputFormat.match(reg)) {
-				let [matched, formatToken] = res;
-				let formatter;
-				let formatted;
+			const reg = /%([a-zA-Z+]+|[a-zA-Z]*?\{.+\})/
+			let formattedArgs = []
+			let res
+			let outputFormat = self.format // Make a copy of the format
+			while ((res = outputFormat.match(reg))) {
+				let [matched, formatToken] = res
+				let formatter
+				let formatted
 
 				// Split out the part before the matched format token
-				const split = outputFormat.slice(0, res.index);
-				outputFormat = outputFormat.slice(res.index + matched.length);
+				const split = outputFormat.slice(0, res.index)
+				outputFormat = outputFormat.slice(res.index + matched.length)
 
 				// And add it to the arguments
 				if (split.length > 0) {
-					formattedArgs.push(split);
-				}
-
-				const metaFormatters = [];
+					formattedArgs.push(split)
+				}
+
+				const metaFormatters = []
 				// Extract metaformatters
 				while (formatToken.length > 1 && !formatToken.startsWith('{')) {
-					const metaFormatterToken = formatToken.slice(0, 1);
-					formatToken = formatToken.slice(1);
-					metaFormatters.push(createDebug.outputFormatters[metaFormatterToken]);
-				}
-
-<<<<<<< HEAD
+					const metaFormatterToken = formatToken.slice(0, 1)
+					formatToken = formatToken.slice(1)
+					metaFormatters.push(
+						createDebug.outputFormatters[metaFormatterToken]
+					)
+				}
+
+				// Not really sure how to handle time at this point
+				if (formatToken.startsWith('{')) {
+					formatter = createDebug.outputFormatters._time
+				} else {
+					formatter = createDebug.outputFormatters[formatToken]
+				}
+				if (typeof formatter === 'function') {
+					formatted = formatter.call(self, formatToken, args)
+
+					// Apply metaFormatters
+					metaFormatters.forEach(metaFormatter => {
+						if (typeof metaFormatter === 'function') {
+							formatted = metaFormatter.call(self, formatted)
+						}
+					})
+
+					if (Array.isArray(formatted)) {
+						// Intended to concatenate %m's args in the middle of the format
+						formattedArgs = formattedArgs.concat(formatted)
+					} else {
+						formattedArgs.push(formatted)
+					}
+				}
+			}
+
 			// Apply any `formatters` transformations
-			let index = 0;
+			let index = 0
 			args[0] = args[0].replace(/%([a-zA-Z%])/g, (match, format) => {
 				// If we encounter an escaped % then don't increase the array index
 				if (match === '%%') {
-					return '%';
-=======
-				// Not really sure how to handle time at this point
-				if (formatToken.startsWith('{')) {
-					formatter = createDebug.outputFormatters._time;
-				} else {
-					formatter = createDebug.outputFormatters[formatToken];
->>>>>>> 8fa6444b
-				}
+					return '%'
+				}
+				index++
+				const formatter = createDebug.formatters[format]
 				if (typeof formatter === 'function') {
-					formatted = formatter.call(self, formatToken, args);
-
-					// Apply metaFormatters
-					metaFormatters.forEach(metaFormatter => {
-						if (typeof metaFormatter === 'function') {
-							formatted = metaFormatter.call(self, formatted);
-						}
-					});
-
-					if (Array.isArray(formatted)) { // Intended to concatenate %m's args in the middle of the format
-						formattedArgs = formattedArgs.concat(formatted);
-					} else {
-						formattedArgs.push(formatted);
-					}
-				}
-			}
-
-			const logFn = self.log || createDebug.log;
-			logFn.apply(self, formattedArgs);
-		}
-
-		debug.namespace = namespace;
-		debug.useColors = createDebug.useColors();
-<<<<<<< HEAD
-		debug.color = createDebug.selectColor(namespace);
-=======
-		debug.format = createDebug.getFormat() || '%{H:M-Z}%n%m%+'; // '  %n%m%+'
-		debug.color = selectColor(namespace);
-		debug.applyColor = createDebug.applyColor.bind(debug);
-		debug.destroy = destroy;
->>>>>>> 8fa6444b
-		debug.extend = extend;
-		debug.destroy = createDebug.destroy; // XXX Temporary. Will be removed in the next major release.
+					const val = args[index]
+					match = formatter.call(self, val)
+
+					// Now we need to remove `args[index]` since it's inlined in the `format`
+					args.splice(index, 1)
+					index--
+				}
+				return match
+			})
+
+			// Apply env-specific formatting (colors, etc.)
+			createDebug.formatArgs.call(self, args)
+
+			const logFn = self.log || createDebug.log
+			logFn.apply(self, formattedArgs)
+		}
+
+		debug.namespace = namespace
+		debug.useColors = createDebug.useColors()
+		debug.format = createDebug.getFormat() || '%{H:M-Z}%n%m%+' // '  %n%m%+'
+		debug.color = selectColor(namespace)
+		debug.applyColor = createDebug.applyColor.bind(debug)
+		debug.destroy = destroy
+		debug.extend = extend
+		debug.destroy = createDebug.destroy // XXX Temporary. Will be removed in the next major release.
 
 		Object.defineProperty(debug, 'enabled', {
 			enumerable: true,
 			configurable: false,
 			get: () => {
 				if (enableOverride !== null) {
-					return enableOverride;
+					return enableOverride
 				}
 				if (namespacesCache !== createDebug.namespaces) {
-					namespacesCache = createDebug.namespaces;
-					enabledCache = createDebug.enabled(namespace);
-				}
-
-				return enabledCache;
+					namespacesCache = createDebug.namespaces
+					enabledCache = createDebug.enabled(namespace)
+				}
+
+				return enabledCache
 			},
 			set: v => {
-				enableOverride = v;
-			}
-		});
+				enableOverride = v
+			}
+		})
 
 		// Env-specific initialization logic for debug instances
 		if (typeof createDebug.init === 'function') {
-			createDebug.init(debug);
-		}
-
-		return debug;
+			createDebug.init(debug)
+		}
+
+		return debug
 	}
 
 	function extend(namespace, delimiter) {
-		const newDebug = createDebug(this.namespace + (typeof delimiter === 'undefined' ? ':' : delimiter) + namespace);
-		newDebug.log = this.log;
-		return newDebug;
-	}
-
-	/**
-	* Enables a debug mode by namespaces. This can include modes
-	* separated by a colon and wildcards.
-	*
-	* @param {String} namespaces
-	* @api public
-	*/
+		const newDebug = createDebug(
+			this.namespace +
+				(typeof delimiter === 'undefined' ? ':' : delimiter) +
+				namespace
+		)
+		newDebug.log = this.log
+		return newDebug
+	}
+
+	/**
+	 * Enables a debug mode by namespaces. This can include modes
+	 * separated by a colon and wildcards.
+	 *
+	 * @param {String} namespaces
+	 * @api public
+	 */
 	function enable(namespaces) {
-		createDebug.save(namespaces);
-		createDebug.namespaces = namespaces;
-
-		createDebug.names = [];
-		createDebug.skips = [];
-
-		let i;
-		const split = (typeof namespaces === 'string' ? namespaces : '').split(/[\s,]+/);
-		const len = split.length;
+		createDebug.save(namespaces)
+		createDebug.namespaces = namespaces
+
+		createDebug.names = []
+		createDebug.skips = []
+
+		let i
+		const split = (typeof namespaces === 'string' ? namespaces : '').split(
+			/[\s,]+/
+		)
+		const len = split.length
 
 		for (i = 0; i < len; i++) {
 			if (!split[i]) {
 				// ignore empty strings
-				continue;
-			}
-
-			namespaces = split[i].replace(/\*/g, '.*?');
+				continue
+			}
+
+			namespaces = split[i].replace(/\*/g, '.*?')
 
 			if (namespaces[0] === '-') {
-				createDebug.skips.push(new RegExp('^' + namespaces.slice(1) + '$'));
+				createDebug.skips.push(
+					new RegExp('^' + namespaces.slice(1) + '$')
+				)
 			} else {
-				createDebug.names.push(new RegExp('^' + namespaces + '$'));
-			}
-		}
-	}
-
-	/**
-	* Disable debug output.
-	*
-	* @return {String} namespaces
-	* @api public
-	*/
+				createDebug.names.push(new RegExp('^' + namespaces + '$'))
+			}
+		}
+	}
+
+	/**
+	 * Disable debug output.
+	 *
+	 * @return {String} namespaces
+	 * @api public
+	 */
 	function disable() {
 		const namespaces = [
 			...createDebug.names.map(toNamespace),
-			...createDebug.skips.map(toNamespace).map(namespace => '-' + namespace)
-		].join(',');
-		createDebug.enable('');
-		return namespaces;
-	}
-
-	/**
-	* Returns true if the given mode name is enabled, false otherwise.
-	*
-	* @param {String} name
-	* @return {Boolean}
-	* @api public
-	*/
+			...createDebug.skips
+				.map(toNamespace)
+				.map(namespace => '-' + namespace)
+		].join(',')
+		createDebug.enable('')
+		return namespaces
+	}
+
+	/**
+	 * Returns true if the given mode name is enabled, false otherwise.
+	 *
+	 * @param {String} name
+	 * @return {Boolean}
+	 * @api public
+	 */
 	function enabled(name) {
 		if (name[name.length - 1] === '*') {
-			return true;
-		}
-
-		let i;
-		let len;
+			return true
+		}
+
+		let i
+		let len
 
 		for (i = 0, len = createDebug.skips.length; i < len; i++) {
 			if (createDebug.skips[i].test(name)) {
-				return false;
+				return false
 			}
 		}
 
 		for (i = 0, len = createDebug.names.length; i < len; i++) {
 			if (createDebug.names[i].test(name)) {
-				return true;
-			}
-		}
-
-		return false;
-	}
-
-	/**
-	* Convert regexp to namespace
-	*
-	* @param {RegExp} regxep
-	* @return {String} namespace
-	* @api private
-	*/
+				return true
+			}
+		}
+
+		return false
+	}
+
+	/**
+	 * Convert regexp to namespace
+	 *
+	 * @param {RegExp} regxep
+	 * @return {String} namespace
+	 * @api private
+	 */
 	function toNamespace(regexp) {
-		return regexp.toString()
+		return regexp
+			.toString()
 			.substring(2, regexp.toString().length - 2)
-			.replace(/\.\*\?$/, '*');
-	}
-
-	/**
-	* Coerce `val`.
-	*
-	* @param {Mixed} val
-	* @return {Mixed}
-	* @api private
-	*/
+			.replace(/\.\*\?$/, '*')
+	}
+
+	/**
+	 * Coerce `val`.
+	 *
+	 * @param {Mixed} val
+	 * @return {Mixed}
+	 * @api private
+	 */
 	function coerce(val) {
 		if (val instanceof Error) {
-			return val.stack || val.message;
-		}
-		return val;
-	}
-
-	/**
-	* XXX DO NOT USE. This is a temporary stub function.
-	* XXX It WILL be removed in the next major release.
-	*/
+			return val.stack || val.message
+		}
+		return val
+	}
+
+	/**
+	 * XXX DO NOT USE. This is a temporary stub function.
+	 * XXX It WILL be removed in the next major release.
+	 */
 	function destroy() {
-		console.warn('Instance method `debug.destroy()` is deprecated and no longer does anything. It will be removed in the next major version of `debug`.');
-	}
-
-	createDebug.enable(createDebug.load());
-
-	return createDebug;
+		console.warn(
+			'Instance method `debug.destroy()` is deprecated and no longer does anything. It will be removed in the next major version of `debug`.'
+		)
+	}
+
+	createDebug.enable(createDebug.load())
+
+	return createDebug
 }
 
-module.exports = setup;+module.exports = setup